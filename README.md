--- conflicted
+++ resolved
@@ -116,11 +116,7 @@
 
 So open up the [Cozo in WASM page](https://www.cozodb.org/wasm-demo/), and then:
 
-<<<<<<< HEAD
 * Follow the [tutorial](https://docs.cozodb.org/en/latest/tutorial.html).
-=======
-* Start learning from the [tutorial](https://docs.cozodb.org/en/latest/tutorial.html)
->>>>>>> 7c12491b
 
 Or you can skip ahead for the information about installing Cozo into your favourite environment first.
 
